--- conflicted
+++ resolved
@@ -7,14 +7,12 @@
     collections::HashMap,
     error::Error,
     fmt::{Display, Formatter, Result as FmtResult},
-<<<<<<< HEAD
     pin::Pin,
-=======
->>>>>>> 1c693acd
 };
 
 use bindings::{arbiter_math, arbiter_token, liquid_exchange, weth9};
 use bytes::Bytes;
+use crossbeam_channel::unbounded;
 use ethers::{
     abi::{Token, Tokenize},
     types::U256,
@@ -27,13 +25,8 @@
         NotActive, TransactSettings,
     },
     environment::{
-<<<<<<< HEAD
-        contract::{IsDeployed, SimulationContract},
+        contract::{IsDeployed, SimulationContract, NotDeployed},
         EventStream, SimulationEnvironment,
-=======
-        contract::{IsDeployed, NotDeployed, SimulationContract},
-        SimulationEnvironment,
->>>>>>> 1c693acd
     },
     stochastic::price_process::PriceProcess,
     utils::recast_address,
@@ -100,7 +93,7 @@
     }
     // generic contract deploy function that takse a vector of contracts and constructor args
     pub fn _deploy_contracts(
-        &self,
+        &mut self,
         admin: &AgentType<IsActive>,
         // could be replaced with a struct that holds the contract, args, and name
         contracts: Vec<(SimulationContract<NotDeployed>, Vec<Token>, String)>,
