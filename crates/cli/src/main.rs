#![warn(missing_docs)]
#![warn(unsafe_code)]
//! Main lives in the `cli` crate so that we can do our input parsing.

<<<<<<< HEAD
use std::{str::FromStr};
=======
use std::error::Error;
>>>>>>> cfcf72ee

use bindings::{arbiter_token, rmm01_portfolio, simple_registry, uniswap_v3_pool, weth9, fvm_lib::{self, FVMLib}, i_portfolio};
use bytes::Bytes;
use clap::{CommandFactory, Parser, Subcommand};
<<<<<<< HEAD
use ethers::{
    abi::{Tokenize, encode_packed, Token, Detokenize},
    prelude::{BaseContract, U256}, types::H256,
};
=======
use ethers::prelude::U256;
>>>>>>> cfcf72ee
use eyre::Result;
use on_chain::monitor::EventMonitor;
use revm::primitives::{ruint::Uint, B160, Address};
use simulate::{
    agent::Agent, contract::SimulationContract, manager::SimulationManager,
    price_simulation::PriceSimulation, utils::recast_address,
};
mod config;

#[derive(Parser)]
#[command(name = "Arbiter")]
#[command(version = "0.1.0")]
#[command(about = "Data analysis tool for decentralized exchanges.", long_about = None)]
#[command(author)]
struct Args {
    /// Pass a subcommand in.
    #[command(subcommand)]
    command: Option<Commands>,
}

/// Subcommands for the Arbiter CLI.
#[derive(Subcommand)]
enum Commands {
    Sim {
        /// Path to config.toml containing simulation parameterization (optional)
        #[arg(short, long, default_value = "./crates/cli/src/config.toml", num_args = 0..=1)]
        config: Option<String>,
    },

    Gbm {
        /// Path to config.toml containing simulation parameterization (optional)
        #[arg(short, long, default_value = "./crates/cli/src/config.toml", num_args = 0..=1)]
        config: String,
    },

    Ou {
        /// Path to config.toml containing simulation parameterization (optional)
        #[arg(short, long, default_value = "./crates/cli/src/config.toml", num_args = 0..=1)]
        config: String,
    },

    Chain {
        /// Path to config.toml containing simulation parameterization (optional)
        #[arg(short, long, default_value = "./crates/cli/src/config.toml", num_args = 0..=1)]
        config: String,
    },
}

#[tokio::main]
async fn main() -> Result<(), Box<dyn Error>> {
    let args = Args::parse();

    match &args.command {
        Some(Commands::Sim { config: _ }) => {
<<<<<<< HEAD
            // Run the simulation
            sim();
=======
            // Create a `SimulationManager` that runs simulations in their `SimulationEnvironment`.
            // This will create an EVM instance along with an admin user account.
            let mut manager = SimulationManager::new();

            // Get all the necessary users.
            let user_name = "arbitrageur";
            let user_address = B160::from_low_u64_be(2);
            manager.create_user(user_address, user_name)?;
            let arbitrageur = manager.agents.get(user_name).unwrap();
            println!("Arbitraguer created at: {}", user_address);
            let admin = manager.agents.get("admin").unwrap();

            // Pull out the environment from the manager after creating users.
            let environment = &mut manager.environment;

            // Deploy the WETH contract.
            let weth =
                SimulationContract::new(weth9::WETH9_ABI.clone(), weth9::WETH9_BYTECODE.clone());
            let weth = admin.deploy(environment, weth, ());
            println!("WETH deployed at: {}", weth.address);

            // Deploy the registry contract.
            let registry = SimulationContract::new(
                simple_registry::SIMPLEREGISTRY_ABI.clone(),
                simple_registry::SIMPLEREGISTRY_BYTECODE.clone(),
            );
            let registry = admin.deploy(environment, registry, ());
            println!("Simple registry deployed at: {}", registry.address);

            // Deploy the portfolio contract.
            let portfolio = SimulationContract::new(
                rmm01_portfolio::RMM01PORTFOLIO_ABI.clone(),
                rmm01_portfolio::RMM01PORTFOLIO_BYTECODE.clone(),
            );

            let portfolio_args = (
                recast_address(weth.address),
                recast_address(registry.address),
            );
            let portfolio = admin.deploy(environment, portfolio, portfolio_args);
            println!("Portfolio deployed at: {}", portfolio.address);

            let arbiter_token = SimulationContract::new(
                arbiter_token::ARBITERTOKEN_ABI.clone(),
                arbiter_token::ARBITERTOKEN_BYTECODE.clone(),
            );

            // Choose name and symbol and combine into the constructor args required by ERC-20 contracts.
            let name = "ArbiterToken";
            let symbol = "ARBT";
            let args = (name.to_string(), symbol.to_string(), 18_u8);

            // Call the contract deployer and receive a IsDeployed version of SimulationContract that now has an address.
            let arbiter_token = admin.deploy(environment, arbiter_token, args);
            println!("Arbiter Token deployed at: {}", arbiter_token.address);

            // Allocating new tokens to user by calling Arbiter Token's ERC20 'mint' instance.
            let mint_amount = U256::from(1000);
            let input_arguments = (recast_address(arbitrageur.address()), mint_amount);
            let call_data = arbiter_token.encode_function("mint", input_arguments)?;

            // Call the 'mint' function.
            let execution_result =
                admin.call_contract(environment, &arbiter_token, call_data, Uint::from(0)); // TODO: SOME KIND OF ERROR HANDLING IS NECESSARY FOR THESE TYPES OF CALLS
            println!("Mint execution result: {:#?}", execution_result);
>>>>>>> cfcf72ee
        }

        Some(Commands::Ou { config }) => {
            // Plot a GBM price path
            let config::Config {
                timestep,
                timescale,
                num_steps,
                initial_price,
                drift,
                volatility,
                seed,
                ou_mean_reversion_speed,
                ou_mean,
                ..
            } = config::Config::new(config).unwrap();
            let test_sim = PriceSimulation::new(
                timestep,
                timescale,
                num_steps,
                initial_price,
                drift,
                volatility,
                ou_mean_reversion_speed,
                ou_mean,
                seed,
            );

            let (time, ou_path) = test_sim.ou();
            test_sim.plot(&time, &ou_path);
        }

        Some(Commands::Gbm { config }) => {
            // Plot a GBM price path
            let config::Config {
                timestep,
                timescale,
                num_steps,
                initial_price,
                drift,
                volatility,
                seed,
                ou_mean_reversion_speed,
                ou_mean,
                ..
            } = config::Config::new(config).unwrap();
            let test_sim = PriceSimulation::new(
                timestep,
                timescale,
                num_steps,
                initial_price,
                drift,
                volatility,
                ou_mean_reversion_speed,
                ou_mean,
                seed,
            );

            let (time, gbm_path) = test_sim.gbm();
            test_sim.plot(&time, &gbm_path);
        }
        Some(Commands::Chain { config: _ }) => {
            // Parse the contract address
            let contract_address = "0x88e6A0c2dDD26FEEb64F039a2c41296FcB3f5640";
            let event_monitor =
                EventMonitor::new(on_chain::monitor::utils::RpcTypes::Mainnet).await;
            let contract_abi = uniswap_v3_pool::UNISWAPV3POOL_ABI.clone();
            let _ = event_monitor
                .monitor_events(contract_address, contract_abi)
                .await;
        }
        None => {
            Args::command()
                .print_long_help()
                .map_err(|err| println!("{:?}", err))
                .ok();
        }
    }
    Ok(())
}

fn sim () {
    // Create a `SimulationManager` that runs simulations in their `SimulationEnvironment`.
    // define the wad constant
    let decimals = 18_u8;
    let wad: U256 = U256::from(10_i64.pow(decimals as u32));
    // This will create an EVM instance along with an admin user account.
    let mut manager = SimulationManager::new();

    // Deploying Contracts
    // --------------------------------------------------------------------------------------------
    // Deploy the WETH contract.
    let weth = SimulationContract::new(
        BaseContract::from(weth9::WETH9_ABI.clone()),
        weth9::WETH9_BYTECODE.clone().into_iter().collect(),
    );

    let weth = manager.agents.get("admin").unwrap().deploy(
        &mut manager.environment,
        weth,
        ().into_tokens(),
    );
    println!("WETH deployed at: {}", weth.address);

    // Deploy the registry contract.
    let registry = SimulationContract::new(
        BaseContract::from(simple_registry::SIMPLEREGISTRY_ABI.clone()),
        simple_registry::SIMPLEREGISTRY_BYTECODE
            .clone()
            .into_iter()
            .collect(),
    );

    let registry = manager.agents.get("admin").unwrap().deploy(
        &mut manager.environment,
        registry,
        ().into_tokens(),
    );
    println!("Simple registry deployed at: {}", registry.address);

    // Deploy the portfolio contract.
    let portfolio = SimulationContract::new(
        BaseContract::from(rmm01_portfolio::RMM01PORTFOLIO_ABI.clone()),
        rmm01_portfolio::RMM01PORTFOLIO_BYTECODE
            .clone()
            .into_iter()
            .collect(),
    );

    let portfolio_args = (
        recast_address(weth.address),
        recast_address(registry.address),
    );
    let portfolio = manager.agents.get("admin").unwrap().deploy(
        &mut manager.environment,
        portfolio,
        portfolio_args.into_tokens(),
    );
    println!("Portfolio deployed at: {}", portfolio.address);

    let arbiter_token = SimulationContract::new(
        BaseContract::from(arbiter_token::ARBITERTOKEN_ABI.clone()),
        arbiter_token::ARBITERTOKEN_BYTECODE
            .clone()
            .into_iter()
            .collect(),
    );

    // Choose name and symbol and combine into the constructor args required by ERC-20 contracts.
    let name = "ArbiterTokenX";
    let symbol = "ARBX";
    let args = (name.to_string(), symbol.to_string(), 18_u8);

    // Call the contract deployer and receive a IsDeployed version of SimulationContract that now has an address.
    let arbiter_token_x = manager.agents.get("admin").unwrap().deploy(
        &mut manager.environment,
        arbiter_token.clone(),
        args.into_tokens(),
    );
    println!(
        "Arbiter Token X deployed at: {}",
        arbiter_token_x.address
    );
    
    // Choose name and symbol and combine into the constructor args required by ERC-20 contracts.
    let name = "ArbiterTokenY";
    let symbol = "ARBY";
    let args = (name.to_string(), symbol.to_string(), 18_u8);

    // Call the contract deployer and receive a IsDeployed version of SimulationContract that now has an address.
    let arbiter_token_y = manager.agents.get("admin").unwrap().deploy(
        &mut manager.environment,
        arbiter_token,
        args.into_tokens(),
    );
    println!(
        "Arbiter Token Y deployed at: {}",
        arbiter_token_y.address
    );
    // Deploy LiquidExchange
    let price_to_check = 1000;
    let initial_price = wad.checked_mul(U256::from(price_to_check)).unwrap();
    let liquid_exchange = SimulationContract::new(
        BaseContract::from(bindings::liquid_exchange::LIQUIDEXCHANGE_ABI.clone()),
        bindings::liquid_exchange::LIQUIDEXCHANGE_BYTECODE
            .clone()
            .into_iter()
            .collect(),
    );
    let args = (
        recast_address(arbiter_token_x.address),
        recast_address(arbiter_token_y.address),
        U256::from(initial_price),
    )
        .into_tokens();
    let liquid_exchange_xy = manager.agents.get("admin").unwrap().deploy(&mut manager.environment, liquid_exchange, args);
    
    let encoder_contract = SimulationContract::new(BaseContract::from(bindings::encoder_target::ENCODERTARGET_ABI.clone()), bindings::encoder_target::ENCODERTARGET_BYTECODE.clone().into_iter().collect());
    let encoder_target = manager.agents.get("admin").unwrap().deploy(&mut manager.environment, encoder_contract, ().into_tokens());

    println!(
        "encoder target deployed at: {}",
        encoder_target.address
    );
    // Create a user to mint tokens to.
    let user_name = "arbitrageur";
    let user_address =
        B160::from_str("0x0000000000000000000000000000000000000002").unwrap();
    manager.create_user(user_address, user_name).unwrap();

    println!("Arbitraguer created at: {}", user_address);


    // Minting tokens to user
    // --------------------------------------------------------------------------------------------
    // Allocating new tokens to user by calling Arbiter Token's ERC20 'mint' instance.
    let mint_amount = U256::from(100000);
    let input_arguments = (
        recast_address(manager.agents[user_name].address()),
        mint_amount,
    );
    let call_data = arbiter_token_x
        .base_contract
        .encode("mint", input_arguments)
        .unwrap()
        .into_iter()
        .collect();

    // Call the 'mint' function.
    let execution_result = manager.agents.get("admin").unwrap().call_contract(
        &mut manager.environment,
        &arbiter_token_x,
        call_data,
        Uint::from(0),
    ); // TODO: SOME KIND OF ERROR HANDLING IS NECESSARY FOR THESE TYPES OF CALLS
    println!("Minted token_x to arber {:#?}", execution_result.is_success());

    let call_data = arbiter_token_y
        .base_contract
        .encode("mint", input_arguments)
        .unwrap()
        .into_iter()
        .collect();

    // Call the 'mint' function.
    let execution_result = manager.agents.get("admin").unwrap().call_contract(
        &mut manager.environment,
        &arbiter_token_y,
        call_data,
        Uint::from(0),
    ); // TODO: SOME KIND OF ERROR HANDLING IS NECESSARY FOR THESE TYPES OF CALLS
    println!("Minted token_y to arber: {:#?}", execution_result.is_success());

    // Mint max token_y to the liquid_exchange contract.
    let args = (
        recast_address(liquid_exchange_xy.address),
        U256::MAX,
    );
    let call_data = arbiter_token_y
        .base_contract
        .encode("mint", args)
        .unwrap()
        .into_iter()
        .collect();
    let result = manager.agents.get("admin").unwrap().call_contract(&mut manager.environment, &arbiter_token_y, call_data, Uint::from(0));
    println!("Minted token_y to liquid_excahnge: {:#?}", result.is_success());

    // Have approval for token_x to be spent by the liquid_exchange.
    // APROVALS
    // --------------------------------------------------------------------------------------------
    // aprove the liquid_exchange to spend the arbitrageur's token_x
    let approve_liquid_excahnge_args = (
        recast_address(liquid_exchange_xy.address),
        U256::MAX,
    );
    let call_data = arbiter_token_x
        .base_contract
        .encode("approve", approve_liquid_excahnge_args)
        .unwrap()
        .into_iter()
        .collect();
    let result = manager.agents.get("arbitrageur").unwrap().call_contract(&mut manager.environment, &arbiter_token_x, call_data, Uint::from(0));
    println!("Aproved token_x to liquid_excahnge for arber: {:#?}", result.is_success());

    // aprove the liquid_exchange to spend the arbitrageur's token_y
    let call_data = arbiter_token_y
        .base_contract
        .encode("approve", approve_liquid_excahnge_args)
        .unwrap()
        .into_iter()
        .collect();
    let result = manager.agents.get("arbitrageur").unwrap().call_contract(&mut manager.environment, &arbiter_token_y, call_data, Uint::from(0));
    println!("Aproved token_y to liquid_excahnge for arber: {:#?}", result.is_success());

    // aprove tokens on portfolio for arbitrageur
    let approve_portfolio_args = (
        recast_address(portfolio.address),
        U256::MAX,
    );
    // Approve token_y
    let call_data = arbiter_token_y
        .base_contract
        .encode("approve", approve_portfolio_args)
        .unwrap()
        .into_iter()
        .collect();
    let result = manager.agents.get("arbitrageur").unwrap().call_contract(&mut manager.environment, &arbiter_token_y, call_data, Uint::from(0));
    println!("Aproved token_y to portfolio for arber: {:#?}", result.is_success());
    // approve token_x
    let call_data = arbiter_token_x
        .base_contract
        .encode("approve", approve_portfolio_args)
        .unwrap()
        .into_iter()
        .collect();
    let result = manager.agents.get("arbitrageur").unwrap().call_contract(&mut manager.environment, &arbiter_token_x, call_data, Uint::from(0));
    println!("Aproved token_y to portfolio for arber: {:#?}", result.is_success());

    let encoder_args = (
        recast_address(arbiter_token_x.address),
        recast_address(arbiter_token_y.address),
    );
    let encoder_create_pair_call_data = encoder_target.base_contract.encode("createPair", encoder_args).unwrap().into_iter().collect();
    let encoded_create_pair_result = manager.agents.get("admin").unwrap().call_contract(&mut manager.environment, &encoder_target, encoder_create_pair_call_data, Uint::from(0));
    let encoded_data = manager.unpack_execution(encoded_create_pair_result);
    let decoded_encoded_data: Bytes = encoder_target.base_contract.decode_output("createPair", encoded_data.clone()).unwrap();
    println!("Decoded create pair: {:#?}", hex::encode(&decoded_encoded_data));

    let portfolio_create_pair_call_data: Bytes = portfolio.base_contract.encode("multiprocess", decoded_encoded_data).unwrap().into_iter().collect();
    let encoded_create_pair_result = manager.agents.get("admin").unwrap().call_contract(&mut manager.environment, &portfolio, portfolio_create_pair_call_data, Uint::from(0));
    println!("Encoded create pair: {:#?}", encoded_create_pair_result.is_success());
    // TODO: Get the paidID and use the Pair id to create new pool
    print!("result: {:#?}", encoded_create_pair_result.logs()[0]);
    let topics = encoded_create_pair_result.logs()[0].topics.clone();

    let h256_vec: Vec<H256> = topics
        .iter()
        .map(|b256| H256::from_slice(b256.as_bytes()))
        .collect();
    let i_portfolio = SimulationContract::new(
        BaseContract::from(bindings::i_portfolio::IPORTFOLIO_ABI.clone()),
        bindings::rmm01_portfolio::RMM01PORTFOLIO_BYTECODE
            .clone()
            .into_iter()
            .collect(),
    );
    let data = encoded_create_pair_result.logs()[0].data.clone();
    let (pair_id, _token_1, _token_2, _dec_1, _dec_2): (Token, Token, Token, Token, Token) = i_portfolio.base_contract.decode_event("CreatePair", h256_vec, ethers::types::Bytes(data)).unwrap();
    println!("Decoded pairID: {:#?}", hex::encode(pair_id.to_string()));

    // Create a new pool parameters
    // --------------------------------------------------------------------------------------------
    // uint24 pairId,
    // address controller,
    // uint16 priorityFee,
    // uint16 fee,
    // uint16 vol,
    // uint16 dur,
    // uint16 jit,
    // uint128 maxPrice,
    // uint128 price

}
fn _deploy_sim_contracts(){
    todo!()
}
fn _intitalization_calls() {
    todo!()
}<|MERGE_RESOLUTION|>--- conflicted
+++ resolved
@@ -2,23 +2,16 @@
 #![warn(unsafe_code)]
 //! Main lives in the `cli` crate so that we can do our input parsing.
 
-<<<<<<< HEAD
 use std::{str::FromStr};
-=======
 use std::error::Error;
->>>>>>> cfcf72ee
 
 use bindings::{arbiter_token, rmm01_portfolio, simple_registry, uniswap_v3_pool, weth9, fvm_lib::{self, FVMLib}, i_portfolio};
 use bytes::Bytes;
 use clap::{CommandFactory, Parser, Subcommand};
-<<<<<<< HEAD
 use ethers::{
     abi::{Tokenize, encode_packed, Token, Detokenize},
     prelude::{BaseContract, U256}, types::H256,
 };
-=======
-use ethers::prelude::U256;
->>>>>>> cfcf72ee
 use eyre::Result;
 use on_chain::monitor::EventMonitor;
 use revm::primitives::{ruint::Uint, B160, Address};
@@ -73,76 +66,9 @@
 
     match &args.command {
         Some(Commands::Sim { config: _ }) => {
-<<<<<<< HEAD
-            // Run the simulation
-            sim();
-=======
             // Create a `SimulationManager` that runs simulations in their `SimulationEnvironment`.
             // This will create an EVM instance along with an admin user account.
-            let mut manager = SimulationManager::new();
-
-            // Get all the necessary users.
-            let user_name = "arbitrageur";
-            let user_address = B160::from_low_u64_be(2);
-            manager.create_user(user_address, user_name)?;
-            let arbitrageur = manager.agents.get(user_name).unwrap();
-            println!("Arbitraguer created at: {}", user_address);
-            let admin = manager.agents.get("admin").unwrap();
-
-            // Pull out the environment from the manager after creating users.
-            let environment = &mut manager.environment;
-
-            // Deploy the WETH contract.
-            let weth =
-                SimulationContract::new(weth9::WETH9_ABI.clone(), weth9::WETH9_BYTECODE.clone());
-            let weth = admin.deploy(environment, weth, ());
-            println!("WETH deployed at: {}", weth.address);
-
-            // Deploy the registry contract.
-            let registry = SimulationContract::new(
-                simple_registry::SIMPLEREGISTRY_ABI.clone(),
-                simple_registry::SIMPLEREGISTRY_BYTECODE.clone(),
-            );
-            let registry = admin.deploy(environment, registry, ());
-            println!("Simple registry deployed at: {}", registry.address);
-
-            // Deploy the portfolio contract.
-            let portfolio = SimulationContract::new(
-                rmm01_portfolio::RMM01PORTFOLIO_ABI.clone(),
-                rmm01_portfolio::RMM01PORTFOLIO_BYTECODE.clone(),
-            );
-
-            let portfolio_args = (
-                recast_address(weth.address),
-                recast_address(registry.address),
-            );
-            let portfolio = admin.deploy(environment, portfolio, portfolio_args);
-            println!("Portfolio deployed at: {}", portfolio.address);
-
-            let arbiter_token = SimulationContract::new(
-                arbiter_token::ARBITERTOKEN_ABI.clone(),
-                arbiter_token::ARBITERTOKEN_BYTECODE.clone(),
-            );
-
-            // Choose name and symbol and combine into the constructor args required by ERC-20 contracts.
-            let name = "ArbiterToken";
-            let symbol = "ARBT";
-            let args = (name.to_string(), symbol.to_string(), 18_u8);
-
-            // Call the contract deployer and receive a IsDeployed version of SimulationContract that now has an address.
-            let arbiter_token = admin.deploy(environment, arbiter_token, args);
-            println!("Arbiter Token deployed at: {}", arbiter_token.address);
-
-            // Allocating new tokens to user by calling Arbiter Token's ERC20 'mint' instance.
-            let mint_amount = U256::from(1000);
-            let input_arguments = (recast_address(arbitrageur.address()), mint_amount);
-            let call_data = arbiter_token.encode_function("mint", input_arguments)?;
-
-            // Call the 'mint' function.
-            let execution_result =
-                admin.call_contract(environment, &arbiter_token, call_data, Uint::from(0)); // TODO: SOME KIND OF ERROR HANDLING IS NECESSARY FOR THESE TYPES OF CALLS
-            println!("Mint execution result: {:#?}", execution_result);
->>>>>>> cfcf72ee
+            sim();
         }
 
         Some(Commands::Ou { config }) => {
@@ -232,56 +158,69 @@
     // This will create an EVM instance along with an admin user account.
     let mut manager = SimulationManager::new();
 
+    // Get all the necessary users.
+    let user_name = "arbitrageur";
+    let user_address = B160::from_low_u64_be(2);
+    manager.create_user(user_address, user_name)?;
+    let arbitrageur = manager.agents.get(user_name).unwrap();
+    println!("Arbitraguer created at: {}", user_address);
+    let admin = manager.agents.get("admin").unwrap();
+
+    // Pull out the environment from the manager after creating users.
+    let environment = &mut manager.environment;
+
     // Deploying Contracts
     // --------------------------------------------------------------------------------------------
     // Deploy the WETH contract.
-    let weth = SimulationContract::new(
-        BaseContract::from(weth9::WETH9_ABI.clone()),
-        weth9::WETH9_BYTECODE.clone().into_iter().collect(),
-    );
-
-    let weth = manager.agents.get("admin").unwrap().deploy(
-        &mut manager.environment,
-        weth,
-        ().into_tokens(),
-    );
+    let weth =
+        SimulationContract::new(weth9::WETH9_ABI.clone(), weth9::WETH9_BYTECODE.clone());
+    let weth = admin.deploy(environment, weth, ());
     println!("WETH deployed at: {}", weth.address);
 
     // Deploy the registry contract.
     let registry = SimulationContract::new(
-        BaseContract::from(simple_registry::SIMPLEREGISTRY_ABI.clone()),
-        simple_registry::SIMPLEREGISTRY_BYTECODE
-            .clone()
-            .into_iter()
-            .collect(),
-    );
-
-    let registry = manager.agents.get("admin").unwrap().deploy(
-        &mut manager.environment,
-        registry,
-        ().into_tokens(),
-    );
+        simple_registry::SIMPLEREGISTRY_ABI.clone(),
+        simple_registry::SIMPLEREGISTRY_BYTECODE.clone(),
+    );
+    let registry = admin.deploy(environment, registry, ());
     println!("Simple registry deployed at: {}", registry.address);
 
     // Deploy the portfolio contract.
     let portfolio = SimulationContract::new(
-        BaseContract::from(rmm01_portfolio::RMM01PORTFOLIO_ABI.clone()),
-        rmm01_portfolio::RMM01PORTFOLIO_BYTECODE
-            .clone()
-            .into_iter()
-            .collect(),
+        rmm01_portfolio::RMM01PORTFOLIO_ABI.clone(),
+        rmm01_portfolio::RMM01PORTFOLIO_BYTECODE.clone(),
     );
 
     let portfolio_args = (
         recast_address(weth.address),
         recast_address(registry.address),
     );
-    let portfolio = manager.agents.get("admin").unwrap().deploy(
-        &mut manager.environment,
-        portfolio,
-        portfolio_args.into_tokens(),
-    );
+    let portfolio = admin.deploy(environment, portfolio, portfolio_args);
     println!("Portfolio deployed at: {}", portfolio.address);
+
+    let arbiter_token = SimulationContract::new(
+        arbiter_token::ARBITERTOKEN_ABI.clone(),
+        arbiter_token::ARBITERTOKEN_BYTECODE.clone(),
+    );
+
+    // Choose name and symbol and combine into the constructor args required by ERC-20 contracts.
+    let name = "ArbiterToken";
+    let symbol = "ARBT";
+    let args = (name.to_string(), symbol.to_string(), 18_u8);
+
+    // Call the contract deployer and receive a IsDeployed version of SimulationContract that now has an address.
+    let arbiter_token = admin.deploy(environment, arbiter_token, args);
+    println!("Arbiter Token deployed at: {}", arbiter_token.address);
+
+    // Allocating new tokens to user by calling Arbiter Token's ERC20 'mint' instance.
+    let mint_amount = U256::from(1000);
+    let input_arguments = (recast_address(arbitrageur.address()), mint_amount);
+    let call_data = arbiter_token.encode_function("mint", input_arguments)?;
+
+    // Call the 'mint' function.
+    let execution_result =
+        admin.call_contract(environment, &arbiter_token, call_data, Uint::from(0)); // TODO: SOME KIND OF ERROR HANDLING IS NECESSARY FOR THESE TYPES OF CALLS
+    println!("Mint execution result: {:#?}", execution_result);
 
     let arbiter_token = SimulationContract::new(
         BaseContract::from(arbiter_token::ARBITERTOKEN_ABI.clone()),
