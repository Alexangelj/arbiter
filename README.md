# Arbiter (In Progress)

![](https://visitor-badge.laobi.icu/badge?page_id=arbiter)
![Github Actions](https://github.com/primitivefinance/arbiter/workflows/Rust/badge.svg)


> A stand-alone Rust program to events on UniswapV3 pools and...

## Motivation:

The current implementation abstracts away worrying about fetching and generating token bindings for any users. Arbitrage takes advantage of price discrepancies in the buy and sell prices of different markets for the same assets. Right now, searchers can detect differences in reported prices between markets and execute pure profit[^1] trades, which we call *atomic arbitrage*. The environment for arbitrage is competitive, but for less popular token pairs, there is room for new searchers to equilibrate the prices of different markets. 

We want to develop a Rust program capable of detecting and executing arbitrage opportunities between exchanges. Our goal is to lower the barrier to entry for searching in hopes that it can help level the playing field for capturing arbitrage.

[^1]: 'Pure profit' refers to the fact that atomic arbitrage does not require arbitrageurs to put any capital at risk other than an upfront cost on building the strategy and gas cost to get their transaction included. This contributes to the lucrative nature of atomic arbitrage when done effectively

## Features (in development):
 
#### TODOs: 
- [x] Library of popular tokens includes symbols, addresses, and decimals. 
- [x] Takes user input of token addresses and finds the corresponding PoolIDs for UniswapV3.
- [x] Monitors the UniswapV3 pool prices continuously.
- [x] Integrate with user-selected RPC endpoint.
- [x] Concurrent pool monitoring for multiple pools.
<<<<<<< HEAD
- [ ] Additional exchanges.
=======
- [ ] Additional protocols.
>>>>>>> defd21af
    - [ ] Aave
    - [ ] Balancer
    - [ ] ...
- [ ] Announces when an arbitrage trade with profit exceeding the no-arbitrage bounds + gas cost is found between two exchanges.
- [ ] Executes atomic transactions between pools to capture arbitrage.

## Build From Source

First, clone the repository to your local environment so
```
git clone https://github.com/primitivefinance/arbiter.git
cd arbiter
```
Set the PROVIDER environment variable to use a custom provider.
`arbiter` takes in three command line arguments. To see the available arguments, run the following:
```
cargo run -- -h
```
This will display the `help` menu
```console
arbiter 0.0.1

USAGE:
    arbiter [FLAGS] [OPTIONS]

FLAGS:
        --api_key     Provide an Etherscan API key if function calls require it (e.g., providing a token that is not in
                      the database).
    -h, --help        Prints help information
    -V, --version     Prints version information

OPTIONS:
        --fee <fee>          Specifies the basis points for the pool. [1, 5, 30, 100] [default: 5]
        --token0 <token0>    Specifies the first token for a token pair. [default: ETH]
        --token1 <token1>    Specifies the second token for a token pair which will be the numeraire. [default: USDC]
```

In the above, `token0` and `token1` will be the token pair used to find the corresponding UniswapV3 pools. Upon running
```
cargo run
```
we default to `token0=ETH`, `token1=USDC`, and `fee=5`. `arbiter` will return results
```console
Uniswap Pool Result: Uniswap Pool Result: 0x88e6a0c2ddd26feeb64f039a2c41296fcb3f5640
```
which is the [5BP pool](https://info.uniswap.org/#/pools/0x88e6a0c2ddd26feeb64f039a2c41296fcb3f5640) for the pair ETH/USDC on Uniswap. The program runs and streams transactions (swaps) that update the pool's price like so:
``` console
------------NEW SWAP------------
From pool 0x88e6a0c2ddd26feeb64f039a2c41296fcb3f5640
Sender: 0x68b3465833fb72a70ecdf485e0e4c7bd8665fc45, Recipient: 0x1019bf2d607cc646a94a194f7a79e0b385065cff
amount_0 -5235133099
amount_1 4335000000000000000
liquidity 23260193077241608585
tick 205351
price "1.208239460504000000000000000000000000000e+3"
```
If you would like the price to be in terms of ETH rather than USD for a one basis point pool, you can run
```
cargo run -- --token0 USDC --token1 ETH --fee 30
```
Which will return the pool address and then log swaps on this pool with the price now denominated in ETH
``` console
Uniswap Pool Result: 0x88e6a0c2ddd26feeb64f039a2c41296fcb3f5640
------------NEW SWAP------------
Pool:      0x88e6a0c2ddd26feeb64f039a2c41296fcb3f5640
Sender:    0x1111111254fb6c44bac0bed2854e76f90643097d
Recipient: 0x134603117a253dd4550eb1fc508e289761be9c3e
Amount_0:  -1949252708
Amount_1:  1603051840877282447
Liquidity: 21972098821216706277
Tick:      205282
Price:     "1.216568804789000000000000000000000000000e+3"
```
You may also build the executable with `cargo build`, which will output a binary in `target/`

## Setting Custom RPC
If you would like to use your own RPC endpoint, then you can set the environment variable `PROVIDER`. By default, the provider we have set is via Alchemy. To set your own environment variable on a UNIX OS just perform:
```
export PROVIDER=https://url-to-your-RPC-endpoint.xyz
```
and replace your own URL as needed. Double check the environment variable is set by:
```
echo $PROVIDER
```
or just list all environment variables with:
```
env
```
If you need to unset the `PROVIDER` variable, do:
```
unset PROVIDER
```

## Contributing

See our [Contributing Guidlines](https://github.com/primitivefinance/arbiter/blob/main/.github/CONTRIBUTING.md)<|MERGE_RESOLUTION|>--- conflicted
+++ resolved
@@ -22,11 +22,7 @@
 - [x] Monitors the UniswapV3 pool prices continuously.
 - [x] Integrate with user-selected RPC endpoint.
 - [x] Concurrent pool monitoring for multiple pools.
-<<<<<<< HEAD
-- [ ] Additional exchanges.
-=======
 - [ ] Additional protocols.
->>>>>>> defd21af
     - [ ] Aave
     - [ ] Balancer
     - [ ] ...
